--- conflicted
+++ resolved
@@ -20,11 +20,7 @@
     def __init__(self, coeff, e, param_dim=1): 
         self._coeff = Parameter(name='coeff', val=coeff, mclass=self, param_dim=param_dim)
         self._e = Parameter(name='e', val=e, mclass=self, param_dim=param_dim)
-<<<<<<< HEAD
-        ParametricModel.__init__(self, self.param_names, ndim=1, outdim=1, param_dim=param_dim)
-=======
         ParametricModel.__init__(self, self.param_names, n_inputs=1, n_outputs=1, param_dim=param_dim)
->>>>>>> 8871266a
 
     def __call__(self):
         pass
